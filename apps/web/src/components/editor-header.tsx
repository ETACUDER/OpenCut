"use client";

import Link from "next/link";
import { Button } from "./ui/button";
import { SquarePen, Download } from "lucide-react";
import { useTimelineStore } from "@/stores/timeline-store";
import { HeaderBase } from "./header-base";
import { formatTimeCode } from "@/lib/time";
import { useProjectStore } from "@/stores/project-store";
import { KeyboardShortcutsHelp } from "./keyboard-shortcuts-help";
import { useState, useRef } from "react";
import { Input } from "@/components/ui/input";
<<<<<<< HEAD
import {
  Breadcrumb,
  BreadcrumbItem,
  BreadcrumbLink,
  BreadcrumbList,
  BreadcrumbSeparator,
} from "./ui/breadcrumb";
=======
import { toast } from "sonner";
>>>>>>> 411fcacc

export function EditorHeader() {
  const { getTotalDuration } = useTimelineStore();
  const { activeProject, renameProject } = useProjectStore();
  const [isEditing, setIsEditing] = useState(false);
  const [newName, setNewName] = useState(activeProject?.name || "");
  const inputRef = useRef<HTMLInputElement>(null);

  const handleExport = () => {
    // TODO: Implement export functionality
    // NOTE: This is already being worked on
    console.log("Export project");
    window.open('https://youtube.com/watch?v=dQw4w9WgXcQ', '_blank');
  };

  const handleNameEdit = () => {
    if (!activeProject) return;
    setNewName(activeProject.name);
    setIsEditing(true);
  };

  const handleNameSave = async () => {
    if (activeProject && newName.trim() && newName !== activeProject.name) {
      try {
        await renameProject(activeProject.id, newName.trim());
      } catch (error) {
        console.error("Failed to rename project:", error);
        setNewName(activeProject.name);
      }
    }
    setIsEditing(false);
  };

  const handleInputKeyDown = (e: React.KeyboardEvent<HTMLInputElement>) => {
    if (e.key === "Enter") handleNameSave();
    else if (e.key === "Escape") setIsEditing(false);
  };

  const leftContent = (
    <div className="flex items-center gap-2">
      <Breadcrumb>
        <BreadcrumbList className="text-current">
          <BreadcrumbItem>
            <BreadcrumbLink asChild>
              <Link
                href="/projects"
                className="hover:text-muted-foreground inline-flex items-center"
              >
                All Projects
              </Link>
            </BreadcrumbLink>
          </BreadcrumbItem>
          <BreadcrumbSeparator />
          <BreadcrumbItem>
            {isEditing ? (
              <Input
                ref={inputRef}
                className="text-sm font-medium w-40 xl:w-60 px-2 py-1 h-9 truncate"
                value={newName}
                onChange={(e) => setNewName(e.target.value)}
                onBlur={handleNameSave}
                onKeyDown={handleInputKeyDown}
                onFocus={(e) => e.target.select()}
                maxLength={64}
                aria-label="Project name"
                autoFocus
              />
            ) : (
              <Button
                className="text-sm font-medium cursor-pointer hover:text-muted-foreground flex items-center gap-2 group"
                title="Click to rename"
                variant="text"
                tabIndex={0}
                onClick={handleNameEdit}
              >
                <div className="truncate text-ellipsis overflow-clip max-w-40 xl:max-w-60">
                  {activeProject?.name}
                </div>
                <SquarePen className="w-3 h-3 opacity-0 group-hover:opacity-100 transition-opacity" />
              </Button>
            )}
          </BreadcrumbItem>
        </BreadcrumbList>
      </Breadcrumb>
    </div>
  );

  const centerContent = (
    <div className="flex items-center justify-center gap-2 text-xs">
      <span>
        {formatTimeCode(
          getTotalDuration(),
          "HH:MM:SS:FF",
          activeProject?.fps || 30
        )}
      </span>
    </div>
  );

  const rightContent = (
     <nav className="flex items-center justify-end gap-2">
      <KeyboardShortcutsHelp />
      <Button
        size="sm"
        variant="primary"
        className="h-7 text-xs"
        onClick={handleExport}
      >
        <Download className="h-4 w-4" />
        <span className="text-sm">Export</span>
      </Button>
    </nav>
  );

  return (
    <HeaderBase
      leftContent={leftContent}
      centerContent={centerContent}
      rightContent={rightContent}
      className="bg-background h-[3.2rem] px-4 items-center grid grid-cols-3"
    />
  );
}<|MERGE_RESOLUTION|>--- conflicted
+++ resolved
@@ -10,7 +10,6 @@
 import { KeyboardShortcutsHelp } from "./keyboard-shortcuts-help";
 import { useState, useRef } from "react";
 import { Input } from "@/components/ui/input";
-<<<<<<< HEAD
 import {
   Breadcrumb,
   BreadcrumbItem,
@@ -18,9 +17,7 @@
   BreadcrumbList,
   BreadcrumbSeparator,
 } from "./ui/breadcrumb";
-=======
 import { toast } from "sonner";
->>>>>>> 411fcacc
 
 export function EditorHeader() {
   const { getTotalDuration } = useTimelineStore();

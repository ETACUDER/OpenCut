--- conflicted
+++ resolved
@@ -115,13 +115,8 @@
    UPSTASH_REDIS_REST_TOKEN="example_token"
 
    # Marble Blog
-<<<<<<< HEAD
-  MARBLE_WORKSPACE_KEY=cm6ytuq9x0000i803v0isidst # example organization key
-  NEXT_PUBLIC_MARBLE_API_URLL=https://api.marblecms.com
-=======
    MARBLE_WORKSPACE_KEY=cm6ytuq9x0000i803v0isidst # example organization key
-   MARBLE_API_URL=https://api.marblecms.com
->>>>>>> bd05f645
+   NEXT_PUBLIC_MARBLE_API_URL=https://api.marblecms.com
 
    # Development
    NODE_ENV="development"
